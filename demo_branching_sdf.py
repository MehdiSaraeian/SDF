import time
import numpy as np
from geomdl import NURBS
<<<<<<< HEAD
from sdf_utils import generate_grid_points, tube_sdf, radius_function, plot_curve_sdf, union_sdf
=======
from sdf_utils import generate_grid_points, curve_sdf, union_sdf
>>>>>>> 273504c6


def create_branch_curve(trunk_curve, branch_point_param, branch_direction, branch_length):
    """
    Create a branch curve that starts at a point on the trunk curve.

    Parameters:
        trunk_curve: geomdl.NURBS.Curve - The parent curve
        branch_point_param: float - Parameter value on trunk where branch connects
        branch_direction: numpy array - Direction vector for the branch
        branch_length: float - Length of the branch curve

    Returns:
        geomdl.NURBS.Curve - The branch curve
    """
    # Evaluate trunk at branch point
    point = np.array(trunk_curve.evaluate_single(branch_point_param))

    # Normalize direction vector
    direction = np.array(branch_direction)
    direction = direction / np.linalg.norm(direction)

    # Create perpendicular vectors for more interesting curve shapes
    # Find two vectors perpendicular to the direction vector
    if abs(direction[0]) < abs(direction[1]) and abs(direction[0]) < abs(direction[2]):
        perp1 = np.array([0, -direction[2], direction[1]])
    elif abs(direction[1]) < abs(direction[0]) and abs(direction[1]) < abs(direction[2]):
        perp1 = np.array([-direction[2], 0, direction[0]])
    else:
        perp1 = np.array([-direction[1], direction[0], 0])

    perp1 = perp1 / np.linalg.norm(perp1)
    perp2 = np.cross(direction, perp1)
    perp2 = perp2 / np.linalg.norm(perp2)

    # Create branch curve
    branch = NURBS.Curve()
    branch.degree = 3

    # Create 5 control points for the branch (cubic curve)
    # First control point is at the branch connection
    # Use perpendicular vectors to create curved shape
    factor = branch_length * 0.25  # Scale factor for control point displacement

    ctrlpts = [
        point.tolist(),
        (point + 0.2 * branch_length * direction + factor * perp1).tolist(),
        (point + 0.5 * branch_length * direction + factor * perp2).tolist(),
        (point + 0.8 * branch_length * direction - factor * perp1).tolist(),
        (point + branch_length * direction).tolist()
    ]

    branch.ctrlpts = ctrlpts
    branch.weights = [1.0, 1.0, 1.0, 1.0, 1.0]  # Equal weights

    # Clamped knot vector for cubic curve with 5 control points
    branch.knotvector = [0.0, 0.0, 0.0, 0.0, 0.5, 1.0, 1.0, 1.0, 1.0]
    branch.delta = 0.001  # Set evaluation delta
    branch.evaluate()

    return branch

<<<<<<< HEAD
=======
def plot(sdf, curves, bounds, resolution, X, Y, Z):
    """
    Plot the signed distance field of a curve (3D).

    Parameters:
        curve_obj: geomdl.NURBS.Curve()
        bounds (tuple): Plot bounds for the SDF grid (x_min, x_max, y_min, y_max, z_min, z_max)
        resolution (int): Grid resolution for SDF calculation
    """
    import plotly.graph_objects as go

    # Reshape distances back to grid
    SDF = sdf.reshape((resolution, resolution, resolution))

    # Plot results
    data =[]
    for curve in curves:
        curve_points = np.array(curve.evalpts, dtype=float)
        curve_trace = go.Scatter3d(
            x=curve_points[:, 0],
            y=curve_points[:, 1],
            z=curve_points[:, 2],
            mode='lines',
            line=dict(color='blue', width=5),
            name='NURBS Curve'
        )
        data.append(curve_trace)

    iso_surface_trace = go.Isosurface(
        x=X.flatten(),
        y=Y.flatten(),
        z=Z.flatten(),
        value=SDF.flatten(),
        isomin=0.01,
        # isomax=SDF.max(),
        isomax=0.05,
        opacity=0.1,
        surface_count=5,
        caps=dict(x_show=False, y_show=False, z_show=False),
        colorscale='viridis',
        colorbar=dict(title='Distance'),
        name='SDF Isosurfaces'
    )
    data.append(iso_surface_trace)
    fig = go.Figure(data=data)

    # volume_trace = go.Volume(
    #     x=X.flatten(),
    #     y=Y.flatten(),
    #     z=Z.flatten(),
    #     value=SDF.flatten(),
    #     opacity=0.1,
    #     surface_count=20,
    #     colorscale='Viridis',
    #     colorbar=dict(title='Distance'),
    #     name='SDF Volume'
    # )

    # fig = go.Figure(data=[curve_trace, volume_trace])

    fig.update_layout(
        title='Interactive 3D Signed Distance Field (SDF) of NURBS Curve',
        scene=dict(
            xaxis_title='X',
            yaxis_title='Y',
            zaxis_title='Z',
            xaxis=dict(range=[bounds[0], bounds[1]], autorange=False),
            yaxis=dict(range=[bounds[2], bounds[3]], autorange=False),
            zaxis=dict(range=[bounds[4], bounds[5]], autorange=False),
            aspectratio=dict(x=1, y=1, z=1)
        ),
        margin=dict(l=0, r=0, b=0, t=40)
    )
    print("Displaying interactive plot...")
    fig.show()
    return None

>>>>>>> 273504c6

if __name__ == '__main__':

    # --- Create trunk NURBS curve ---
    trunk = NURBS.Curve()
    trunk.degree = 3
    trunk.ctrlpts = [(-0.5, 0.25, -0.5), (0, 0, -0.5), (0, 0, 0), (0, 0, 0.5), (0.5, 0.25, 0.5)]
    trunk.weights = [1.0, 2.0, 2.0, 2.0, 1.0]
    trunk.knotvector = [0.0, 0.0, 0.0, 0.0, 0.5, 1.0, 1.0, 1.0, 1.0]
    trunk.delta = 0.001  # Set the delta for evaluation
    trunk.evaluate()

    # Generate grid points
<<<<<<< HEAD
    bounds = (-1.5, 1.5, -1.5, 1.5, -1.5, 1.5)
=======
    bounds = (-1, 1, -1, 1, -1, 1)
>>>>>>> 273504c6
    resolution = 128
    points, (X, Y, Z) = generate_grid_points(bounds, resolution)

    # --- Create two branch curves ---
    # Branch point is at parameter 0.5 (middle of the trunk)
    branch_point_param_1 = 0.5
    branch_point_param_2 = 0.5

    # First branch going upward
    branch1 = create_branch_curve(trunk,
                                 branch_point_param_1,
                                 branch_direction=[0, 1, 0.8],
<<<<<<< HEAD
                                 branch_length=0.8)
=======
                                 branch_length=0.5)
>>>>>>> 273504c6

    # Second branch going downward
    branch2 = create_branch_curve(trunk,
                                 branch_point_param_2,
                                 branch_direction=[0, -0.5, 1],
<<<<<<< HEAD
                                 branch_length=0.9)

    curves = [trunk, branch1, branch2]

    # --- Calculate Tube SDFs ---
    # Define radii for the tubes
    trunk_start_radius = 0.2
    trunk_end_radius = 0.1
    branch_start_radius = 0.1
    branch_end_radius = 0.05

    # Calculate tube SDF for each curve
    trunk_sdf = tube_sdf(trunk, points, radius_function, trunk_start_radius, trunk_end_radius)
    branch1_sdf = tube_sdf(branch1, points, radius_function, branch_start_radius, branch_end_radius)
    branch2_sdf = tube_sdf(branch2, points, radius_function, branch_start_radius, branch_end_radius)

=======
                                 branch_length=0.7)

    curves = [trunk, branch1, branch2]

    # Calculate SDFs
    trunk_sdf, _ = curve_sdf(trunk, points)
    branch1_sdf, _ = curve_sdf(branch1, points)
    branch2_sdf, _ = curve_sdf(branch2, points)
>>>>>>> 273504c6
    sdfs = [trunk_sdf, branch1_sdf, branch2_sdf]

    # Perform union operation on all SDFs
    combined_sdf = union_sdf(sdfs)

    # Plot the combined SDF
    start_time = time.time()
<<<<<<< HEAD
    plot_curve_sdf(combined_sdf, curves, bounds, resolution, X, Y, Z)
=======
    sdf = plot(combined_sdf, curves, bounds, resolution, X, Y, Z)
>>>>>>> 273504c6
    end_time = time.time()
    print(f"Total computation time: {end_time - start_time:.2f} seconds")<|MERGE_RESOLUTION|>--- conflicted
+++ resolved
@@ -1,11 +1,8 @@
 import time
 import numpy as np
 from geomdl import NURBS
-<<<<<<< HEAD
 from sdf_utils import generate_grid_points, tube_sdf, radius_function, plot_curve_sdf, union_sdf
-=======
-from sdf_utils import generate_grid_points, curve_sdf, union_sdf
->>>>>>> 273504c6
+
 
 
 def create_branch_curve(trunk_curve, branch_point_param, branch_direction, branch_length):
@@ -68,86 +65,6 @@
 
     return branch
 
-<<<<<<< HEAD
-=======
-def plot(sdf, curves, bounds, resolution, X, Y, Z):
-    """
-    Plot the signed distance field of a curve (3D).
-
-    Parameters:
-        curve_obj: geomdl.NURBS.Curve()
-        bounds (tuple): Plot bounds for the SDF grid (x_min, x_max, y_min, y_max, z_min, z_max)
-        resolution (int): Grid resolution for SDF calculation
-    """
-    import plotly.graph_objects as go
-
-    # Reshape distances back to grid
-    SDF = sdf.reshape((resolution, resolution, resolution))
-
-    # Plot results
-    data =[]
-    for curve in curves:
-        curve_points = np.array(curve.evalpts, dtype=float)
-        curve_trace = go.Scatter3d(
-            x=curve_points[:, 0],
-            y=curve_points[:, 1],
-            z=curve_points[:, 2],
-            mode='lines',
-            line=dict(color='blue', width=5),
-            name='NURBS Curve'
-        )
-        data.append(curve_trace)
-
-    iso_surface_trace = go.Isosurface(
-        x=X.flatten(),
-        y=Y.flatten(),
-        z=Z.flatten(),
-        value=SDF.flatten(),
-        isomin=0.01,
-        # isomax=SDF.max(),
-        isomax=0.05,
-        opacity=0.1,
-        surface_count=5,
-        caps=dict(x_show=False, y_show=False, z_show=False),
-        colorscale='viridis',
-        colorbar=dict(title='Distance'),
-        name='SDF Isosurfaces'
-    )
-    data.append(iso_surface_trace)
-    fig = go.Figure(data=data)
-
-    # volume_trace = go.Volume(
-    #     x=X.flatten(),
-    #     y=Y.flatten(),
-    #     z=Z.flatten(),
-    #     value=SDF.flatten(),
-    #     opacity=0.1,
-    #     surface_count=20,
-    #     colorscale='Viridis',
-    #     colorbar=dict(title='Distance'),
-    #     name='SDF Volume'
-    # )
-
-    # fig = go.Figure(data=[curve_trace, volume_trace])
-
-    fig.update_layout(
-        title='Interactive 3D Signed Distance Field (SDF) of NURBS Curve',
-        scene=dict(
-            xaxis_title='X',
-            yaxis_title='Y',
-            zaxis_title='Z',
-            xaxis=dict(range=[bounds[0], bounds[1]], autorange=False),
-            yaxis=dict(range=[bounds[2], bounds[3]], autorange=False),
-            zaxis=dict(range=[bounds[4], bounds[5]], autorange=False),
-            aspectratio=dict(x=1, y=1, z=1)
-        ),
-        margin=dict(l=0, r=0, b=0, t=40)
-    )
-    print("Displaying interactive plot...")
-    fig.show()
-    return None
-
->>>>>>> 273504c6
 
 if __name__ == '__main__':
 
@@ -161,11 +78,9 @@
     trunk.evaluate()
 
     # Generate grid points
-<<<<<<< HEAD
+
     bounds = (-1.5, 1.5, -1.5, 1.5, -1.5, 1.5)
-=======
-    bounds = (-1, 1, -1, 1, -1, 1)
->>>>>>> 273504c6
+
     resolution = 128
     points, (X, Y, Z) = generate_grid_points(bounds, resolution)
 
@@ -175,24 +90,19 @@
     branch_point_param_2 = 0.5
 
     # First branch going upward
-    branch1 = create_branch_curve(trunk,
-                                 branch_point_param_1,
-                                 branch_direction=[0, 1, 0.8],
-<<<<<<< HEAD
+    branch1 = create_branch_curve(trunk, 
+                                 branch_point_param_1, 
+                                 branch_direction=[0, 1, 0.8], 
                                  branch_length=0.8)
-=======
-                                 branch_length=0.5)
->>>>>>> 273504c6
-
+    
     # Second branch going downward
-    branch2 = create_branch_curve(trunk,
-                                 branch_point_param_2,
-                                 branch_direction=[0, -0.5, 1],
-<<<<<<< HEAD
+    branch2 = create_branch_curve(trunk, 
+                                 branch_point_param_2, 
+                                 branch_direction=[0, -0.5, 1], 
                                  branch_length=0.9)
-
+    
     curves = [trunk, branch1, branch2]
-
+        
     # --- Calculate Tube SDFs ---
     # Define radii for the tubes
     trunk_start_radius = 0.2
@@ -204,28 +114,14 @@
     trunk_sdf = tube_sdf(trunk, points, radius_function, trunk_start_radius, trunk_end_radius)
     branch1_sdf = tube_sdf(branch1, points, radius_function, branch_start_radius, branch_end_radius)
     branch2_sdf = tube_sdf(branch2, points, radius_function, branch_start_radius, branch_end_radius)
-
-=======
-                                 branch_length=0.7)
-
-    curves = [trunk, branch1, branch2]
-
-    # Calculate SDFs
-    trunk_sdf, _ = curve_sdf(trunk, points)
-    branch1_sdf, _ = curve_sdf(branch1, points)
-    branch2_sdf, _ = curve_sdf(branch2, points)
->>>>>>> 273504c6
+    
     sdfs = [trunk_sdf, branch1_sdf, branch2_sdf]
 
     # Perform union operation on all SDFs
     combined_sdf = union_sdf(sdfs)
-
+    
     # Plot the combined SDF
     start_time = time.time()
-<<<<<<< HEAD
     plot_curve_sdf(combined_sdf, curves, bounds, resolution, X, Y, Z)
-=======
-    sdf = plot(combined_sdf, curves, bounds, resolution, X, Y, Z)
->>>>>>> 273504c6
     end_time = time.time()
     print(f"Total computation time: {end_time - start_time:.2f} seconds")